"""
Muddle suppport for Git.

TODO: The following needs rewriting after work for issue 225

* muddle checkout

  Clones the appropriate checkout with ``git clone``. Honours a requested
  branch (with ``-b <branch>``, defaulting to "master"), and a requested
  revision.

* muddle pull, muddle push-upstream

  This does a ``git fetch`` followed by a fast-forwards ``git merge``.

  If a revision is specified that is not "HEAD", then this will give up, since
  ``git merge`` always merges to "HEAD".

  If there are any local changes uncommitted, or untracked files, then this
  will give up. Also, if the checkout is marked as "shallow', this will give
  up.

  The command checks that the remote is configured as such, then does ``git
  fetch`` and then does ``git merge --ff-only`` - i.e., it will only merge in
  the fetch if it doesn't require human interaction.

* muddle push, muddle push-upstream

  If the checkout is marked as "shallow', this will give up.

  The command checkts that the remote is configured as such, then does ``git
  push``, honouring any branch.

* muddle merge

  This is essentially identical to "muddle pull", except that it does a simple
  ``git merge``, allowing human interaction if necessary.

* muddle commit

  Simply runs ``git commit -a``.

* muddle status

  This first does ``git status --porcelain``. If that does not return anything,
  it then determines the SHA1 for the local HEAD, and the SHA1 for the
  equivalent HEAD in the remote repository. If these are different (so
  presumably the remote repository is ahead of the local one), then it reports
  as much,

* muddle reparent

  Sets the fetch URL to be the current repository URL. XXX What else?

Available git specific options are:

* shallow_checkout: If True, then only clone to a depth of 1 (i.e., pass
  the git switch "--depth 1"). If False, then no effect. The default is
  False.

  This is typically of use when cloning the Linux kernel (or some other
  large tree with a great deal of history), when one is not expecting to
  modify the checkout in any way in the future (i.e., neither to push it
  nor to pull it again).

  If 'shallow_checkout' is specified, then "muddle pull", "muddle merge"
  and "muddle push" will refuse to do anything.
"""

import os
import re

from muddled.version_control import register_vcs_handler, VersionControlSystem
import muddled.utils as utils

g_supports_ff_only = None

def git_supports_ff_only():
    """
    Does my git support --ff-only?
    """
    global g_supports_ff_only

    if (g_supports_ff_only is None):
        retcode, stdout, stderr = utils.run_cmd_for_output("git --version", useShell = True)
        version = stdout
        m = re.search(r' ([0-9]+)\.([a0-9]+)', version)
        if (int(m.group(1)) <= 1 and int(m.group(2)) <= 6):
            # As of Jun 2012, that's 2 years ago - when do we drop this support?
            g_supports_ff_only = False
        else:
            g_supports_ff_only = True

    return g_supports_ff_only


class Git(VersionControlSystem):
    """
    Provide version control operations for Git
    """

    def __init__(self):
        self.short_name = 'git'
        self.long_name = 'Git'

    def init_directory(self, verbose=True):
        """
        If the directory does not appear to have had '<vcs> init' run in it,
        then do so first.

        Will be called in the actual checkout's directory.
        """
        # This is *really* hacky...
        if not os.path.exists('.git'):
            utils.run_cmd("git init", verbose=verbose)

    def add_files(self, files=None, verbose=True):
        """
        If files are given, add them, but do not commit.

        Will be called in the actual checkout's directory.
        """
        if files:
            utils.run_cmd("git add %s"%' '.join(files), verbose=verbose)

    def checkout(self, repo, co_leaf, options, verbose=True):
        """
        Clone a given checkout.

        Will be called in the parent directory of the checkout.

        Expected to create a directory called <co_leaf> therein.
        """
        if repo.branch:
            args = "-b %s"%repo.branch
        else:
            # Explicitly use master if no branch specified - don't default
            args = "-b master"

        if options.get('shallow_checkout'):
            args="%s --depth 1"%args

        utils.run_cmd("git clone %s %s %s"%(args, repo.url, co_leaf), verbose=verbose)

        if repo.revision:
            with utils.Directory(co_leaf):
                # XXX Arguably, should use '--quiet', to suppress the warning
                # XXX that we are ending up in 'detached HEAD' state, since
                # XXX that is rather what we asked for...
                # XXX Or maybe we want to leave the message, as the warning
                # XXX it is meant to be
                utils.run_cmd("git checkout %s"%repo.revision)

    def _is_it_safe(self):
        """
        No dentists here...

        Raise an exception if there are (uncommitted) local changes or
        untracked files...
        """
        retcode, text, ignore = utils.get_cmd_data("git status --porcelain",
                                                   fail_nonzero=False)
        if retcode == 129:
            print "Warning: Your git does not support --porcelain; you should upgrade it."
            retcode, text, ignore = utils.get_cmd_data("git status", fail_nonzero=False)
            if text.find("working directory clean") >= 0:
                text = ''

        if text:
            raise utils.GiveUp("There are uncommitted changes/untracked files\n"
                                "%s"%utils.indent(text,'    '))

    def _shallow_not_allowed(self, options):
        """Checks to see if the current checkout is shallow, and refuses if so.

        Must only be called from the checkout directory.
        """
        if options.get('shallow_checkout'):
            if os.path.exists('.git/shallow'):
                raise utils.Unsupported('Shallow checkouts cannot interact with their upstream repositories.')


    def _pull_or_merge(self, repo, options, upstream=None, verbose=True, merge=False):
        """
        Will be called in the actual checkout's directory.
        """
        starting_revision = self._git_rev_parse_HEAD()

<<<<<<< HEAD
        if merge:
            cmd = 'merge'
        else:
            cmd = 'pull'

=======
>>>>>>> 330e74de
        if repo.revision and repo.revision == starting_revision:

            # XXX We really only want to grumble here if an unfettered pull
            # XXX would take us past this revision - if it would have had
            # XXX no effect, it seems a bit unfair to complain.
            # XXX So ideally we'd check here with whatever is currently
            # XXX fetched, and then (if necessary) check again further on
            # XXX after actually doing a fetch. But it's not obvious how
            # XXX to do this, so I shall ignore it for the moment...
            #
            # XXX (checking HEAD against FETCH_HEAD may or may not be
            # XXX helpful)

            # It's a bit debatable whether we should raise GiveUp or just
            # print the message and return. However, if we just printed, the
            # "report any problems" mechanism in the "muddle pull" command
            # would not know to mention this happening, which would mean that
            # for a joint pull of many checkouts, such messages might get lost.
            # So we'll go with (perhaps) slightly overkill approach.
            raise utils.GiveUp(\
                "The build description specifies revision %s... for this checkout,\n"
<<<<<<< HEAD
                "and it is already at that revision. 'muddle %s' will not take the\n"
                "checkout past the specified revision."%(repo.revision[:8], cmd))
=======
                "and it is already at that revision. 'muddle pull' will not take the\n"
                "checkout past the specified revision."%(repo.revision[:8]))
>>>>>>> 330e74de

        # Refuse to do anything if there are any local changes or untracked files.
        self._is_it_safe()

        # Refuse to do anything if this was a shallow checkout
        self._shallow_not_allowed(options)

<<<<<<< HEAD
        if not upstream:
            # If we're not given an upstream repository name, assume we're
            # dealing with an "ordinary" pull, from our origin
=======
        if not upstream or upstream == 'origin':
            # If we're not given an upstream repository name, assume we're dealing
            # with an "ordinary" pull, from our origin
>>>>>>> 330e74de
            upstream = 'origin'

        self._setup_remote(upstream, repo, verbose=verbose)

        # Retrieve changes from the remote repository to the local repository
        utils.run_cmd("git fetch %s"%upstream, verbose=verbose)

        if repo.branch is None:
            remote = 'remotes/%s/master'%(upstream)
        else:
            remote = 'remotes/%s/%s'%(upstream,repo.branch)

        if repo.revision:
            # If the build description specifies a particular revision, all we
            # can really do is go to that revision (we did the fetch anyway in
            # case the user had edited the build descrtiption to refer to a
            # revision id we had not yet reached).
<<<<<<< HEAD
            print '++ Just changing to the revision specified in the build description'
            utils.run_cmd("git checkout %s"%repo.revision)
        elif merge:
            # Just merge what we fetched into the current working tree
            utils.run_cmd("git merge %s"%remote, verbose=verbose)
=======
            # XXX This may also be a revision specified in an "unstamp -update"
            # XXX operation - should the message be changed to reflect this?
            print '++ Just changing to the revision specified in the build description'
            utils.run_cmd("git checkout %s"%repo.revision)
>>>>>>> 330e74de
        else:
            # Merge what we fetched into the working tree, but only if this is
            # a fast-forward merge, and thus doesn't require the user to do any
            # thinking.
<<<<<<< HEAD
            # Don't specify branch name: we definitely want to update our idea
            # of where the remote head points to be updated.
            # (See git-pull(1) and git-fetch(1): "without storing the remote
            # branch anywhere locally".)
=======
>>>>>>> 330e74de
            if (git_supports_ff_only()):
                utils.run_cmd("git merge --ff-only %s"%remote, verbose=verbose)
            else:
                utils.run_cmd("git merge --ff %s"%remote, verbose=verbose)

        ending_revision = self._git_rev_parse_HEAD()

        # So, did we update things?
        return starting_revision != ending_revision

    def pull(self, repo, options, upstream=None, verbose=True):
        """
        Pull changes from 'repo' into the local repository and working tree.

        Will be called in the actual checkout's directory.

        Broadly, does a 'git fetch' followed by a fast-forward merge - so it
        will only merge if it is obvious how to do it.

        If the build description specifies a particular revision, then if it
        was already at that revision, nothing needs doing. Otherwise, the
        'git fetch' is done and then the specified revision is checked out
        using 'git checkout'.
        """
        return self._pull_or_merge(repo, options,
                                   upstream=upstream, verbose=verbose,
                                   merge=False)

    def merge(self, repo, options, verbose=True):
        """
        Merge changes from 'repo' into the local repository and working tree.

        Will be called in the actual checkout's directory.

        Broadly, does a 'git fetch' followed by a merge. Be aware that this
        last may require user interaction.

        If a fast-forward merge is possible, then this identical to doing
        a "muddle pull".

        If the build description specifies a particular revision, then if it
        was already at that revision, nothing needs doing. Otherwise, the
        'git fetch' is done and then the specified revision is checked out
        using 'git checkout'.
        """
        return self._pull_or_merge(repo, options,
                                   upstream=None, verbose=verbose,
                                   merge=True)

    def commit(self, repo, options, verbose=True):
        """
        Will be called in the actual checkout's directory.

        Does 'git commit -a' - i.e., this implicitly does 'git add' for you.
        This is a contentious choice, and needs review.
        """
        utils.run_cmd("git commit -a", verbose=verbose)

    def push(self, repo, options, upstream=None, verbose=True):
        """
        Will be called in the actual checkout's directory.
        """
        self._shallow_not_allowed(options)

        if self._is_detached_HEAD():
            raise utils.GiveUp('This checkout is in "detached HEAD" state, it is not\n'
                         'on any branch, and thus "muddle push" is not alllowed.\n'
                         'If you really want to push, first choose a branch,\n'
                         'e.g., "git checkout -b <new-branch-name>"')

        if repo.branch:
            effective_branch = repo.branch
        else:
            # Explicitly push master if nothing else is specified.
            # This is so that the user sees what we're doing, instead of
            # being potentially confused by git's config hiding non-default
            # behaviour.
            effective_branch = "master"

        if not upstream:
            # If we're not given an upstream repository name, assume we're
            # dealing with an "ordinary" push, to our origin
            upstream = 'origin'

        # For an upstream, we won't necessarily have the remote in our
        # configuration (unless we already did an upstream pull from the same
        # repository...)
        self._setup_remote(upstream, repo, verbose=verbose)

        utils.run_cmd("git push %s %s"%(upstream, effective_branch), verbose=verbose)

    def status(self, repo, options):
        """
        Will be called in the actual checkout's directory.

        Return status text or None if there is no interesting status.
        """
        retcode, text, ignore = utils.get_cmd_data("git status --porcelain",
                                                   fail_nonzero=False)
        if retcode == 129:
            print "Warning: Your git does not support --porcelain; you should upgrade it."
            retcode, text, ignore = utils.get_cmd_data("git status", fail_nonzero=False)

        detached_head = self._is_detached_HEAD()

        if detached_head:
            # That's all the user really needs to know
            note = '\n# Note that this checkout has a detached HEAD'
            if text:
                text = '%s\n#%s'%(text, note)
            else:
                text = note

        if text:
            return text

        # git status will tell us if there uncommitted changes, etc., or if
        # we are ahead of or behind (the local idea of) the remote repository,
        # but it cannot tell us if the remote repository is behind us (and our
        # local idea of it).

        if detached_head:
            head_name = 'HEAD'
        else:
            # First, find out what our HEAD actually is
            retcode, text, ignore = utils.get_cmd_data("git rev-parse --symbolic-full-name HEAD")
            head_name = text.strip()

        # Now we can look up its SHA1, locally
        retcode, head_revision, ignore = utils.get_cmd_data("git rev-parse %s"%head_name)
        local_head_ref = head_revision.strip()

        # So look up the remote equivalents...
        retcode, text, ignore = utils.get_cmd_data("git ls-remote",
                                                   fail_nonzero=False)
        lines = text.split('\n')
        if retcode:
            # Oh dear - something nasty happened
            # We know we get this if, for instance, the remote repository does
            # not actually exist
            newlines = []
            newlines.append('Whilst trying to check local HEAD against remote HEAD')
            for line in lines:
                newlines.append('# %s'%line)
            return '\n'.join(newlines)
        else:
            for line in lines[1:]:          # The first line is the remote repository
                if not line:
                    continue
                ref, what = line.split('\t')
                if what == head_name:
                    if ref != local_head_ref:
                        return '\n'.join(('After checking local HEAD against remote HEAD',
                                          '# The local repository does not match the remote:',
                                          '#',
                                          '#  HEAD   is %s'%head_name,
                                          '#  Local  is %s'%local_head_ref,
                                          '#  Remote is %s'%ref,
                                          '#',
                                          '# You probably need to pull with "muddle pull".'))

        # Should we check to see if we found HEAD?

        return None

    def _setup_remote(self, remote_name, remote_repo, verbose=True):
        """
        Re-associate the local repository with a remote.

        Makes some attempt to only do this if necessary. Of course, that may
        actually be slower than just always doing it...
        """
        need_to_set_url = False
        # Are there actually any values already stored for this remote?
        retcode, out, ignore = utils.get_cmd_data("git config --get-regexp remote.%s.*"%remote_name,
                                                  fail_nonzero=False)
        if retcode == 0:    # there were
            # Were the URLs OK?
            for line in out.split('\n'):
                if not line:
                    continue
                parts = line.split()
                if parts[0].endswith('url'):    # .url, .pushurl
                    url = ' '.join(parts[1:])   # are spaces allowed in our url?
                    if url != str(remote_repo):
                        need_to_set_url = True
                        break
            if need_to_set_url:
                # We don't want to do this unless it is necessary, because it
                # will give an error if there is nothing for it to remove
                utils.run_cmd("git remote rm %s"%remote_name, verbose=verbose, allowFailure=True)
        else:               # there were not
            need_to_set_url = True

        if need_to_set_url:
            # 'git remote add' sets up remote.origin.fetch and remote.origin.url
            # which are the minimum we should need
            utils.run_cmd("git remote add %s %s"%(remote_name, remote_repo), verbose=verbose)

    def reparent(self, co_dir, remote_repo, options, force=False, verbose=True):
        """
        Re-associate the local repository with its original remote repository,
        """
        if verbose:
            print "Re-associating checkout '%s' with remote repository"%co_dir

        # This is the special case where our "remote" is our origin...
        self._setup_remote('origin', remote_repo, verbose=verbose)

    def _git_status_text_ok(self, text):
        """
        Is the text returned by 'git status -q' probably OK?
        """
        # The bit in the middle is the branch name
        # - typically "master" or "astb/master" (for branch "astb")
        return text.startswith('# On branch') and \
               text.endswith('\nnothing to commit (working directory clean)')

    def _git_describe_long(self, co_leaf, orig_revision, force=False, verbose=True):
        """
        This returns a "pretty" name for the revision, but only if there
        are annotated tags in its history.
        """
        retcode, revision, ignore = utils.get_cmd_data('git describe --long',
                                                       fail_nonzero=False)
        if retcode:
            if revision:
                text = utils.indent(revision.strip(),'    ')
                if force:
                    if verbose:
                        print "'git describe --long' had problems with checkout" \
                              " '%s'"%co_leaf
                        print "    %s"%text
                        print "using original revision %s"%orig_revision
                    return orig_revision
            else:
                text = '    (it failed with return code %d)'%retcode
            raise utils.GiveUp("%s\n%s"%(utils.wrap("%s: 'git describe --long'"
                " could not determine a revision id for checkout:"%co_leaf),
                text))
        return revision.strip()

    def _is_detached_HEAD(self):
        """
        Detect if the current checkout is 'detached HEAD'
        """
        # This is a documented usage of 'git symbolic-ref -q HEAD'
        retcode, out, err = utils.get_cmd_data('git symbolic-ref -q HEAD', fail_nonzero=False)
        if retcode == 0:
            # HEAD is a symbolic reference - so not detached
            return False
        elif retcode == 1:
            # HEAD is not a symbolic reference, but a detached HEAD
            return True
        else:
            raise utils.GiveUp('Error running "git symbolic-ref -q HEAD" to detect detached HEAD')

    def supports_branching(self):
        return True

    def get_current_branch(self):
        """
        Return the name of the current branch.

        Will be called in the actual checkout's directory.

        Returns None if we are not on a branch (e.g., a detached HEAD)
        """
        retcode, out, err = utils.get_cmd_data('git symbolic-ref -q HEAD', fail_nonzero=False)
        if retcode == 0:
            out = out.strip()
            if out.startswith('refs/heads'):
                return out[11:]
            else:
                return None
        elif retcode == 1:
            # HEAD is not a symbolic reference, but a detached HEAD
            return None
        else:
            raise utils.GiveUp('Error running "git symbolic-ref -q HEAD" to determine current branch')

    def create_branch(self, branch):
        """
        Create a branch of the given name.

        Will be called in the actual checkout's directory.

        It is an error if the branch already exists, in which case a GiveUp
        exception will be raised.
        """
        # If the user tried "git branch 'sp ace'", which is an illegal branch
        # name, we want the command to propagate 'sp ace' down as a single
        # word, so it gets reported with the appropriate error. Thus we need
        # to pass the command as a list.
        retcode, out, err = utils.run_cmd_for_output(['git', 'branch', branch], fold_stderr=True)
        if retcode:
            raise utils.GiveUp('Error creating branch "%s": %s'%(branch, out))

    def goto_branch(self, branch):
        """
        Make the named branch the current branch.

        Will be called in the actual checkout's directory.

        It is an error if the branch does not exist, in which case a GiveUp
        exception will be raised.
        """
        retcode, out, err = utils.run_cmd_for_output(['git', 'checkout', branch], fold_stderr=True)
        if retcode:
            raise utils.GiveUp('Error going to branch "%s": %s'%(branch, out))

    def branch_exists(self, branch):
        """
        Is there a branch of this name?

        Will be called in the actual checkout's directory.
        """
        retcode, out, err = utils.get_cmd_data('git branch -a', fail_nonzero=False)
        if retcode:
            raise utils.GiveUp('Error looking up existing branches: %s'%out)

        lines = out.split('\n')
        for line in lines:
            text = line[2:]         # Ignore the initial '  ' or '* '
            text = text.strip()     # Ignore trailing whitespace
            if '->' in text:        # Ignore 'remotes/origin/HEAD -> origin/master'
                continue
            if '/' in text:
                text = text.split('/')[-1]  # just take the name at the end
            if text == branch:
                return True
        return False

    def _git_rev_parse_HEAD(self):
        """
        This returns a bare SHA1 object name for the current revision
        """
        retcode, revision, ignore = utils.get_cmd_data('git rev-parse HEAD',
                                                       fail_nonzero=False)
        if retcode:
            raise utils.GiveUp("'git rev-parse HEAD' failed with return code %d"%retcode)
        return revision.strip()

    def _calculate_revision(self, co_leaf, orig_revision, force=False,
                            before=None, verbose=True):
        """
        This returns a bare SHA1 object name for the current revision

        NB: if 'before' is specified, 'force' is ignored.
        """
        if before:
            print "git rev-list -n 1 --before='%s' HEAD"%before
            retcode, revision, ignore = utils.get_cmd_data("git rev-list -n 1 --before='%s' HEAD"%before,
                                                           fail_nonzero=False)
            print retcode, revision
            if retcode:
                if revision:
                    text = utils.indent(revision.strip(),'    ')
                else:
                    text = '    (it failed with return code %d)'%retcode
                raise utils.GiveUp("%s\n%s"%(utils.wrap("%s:"
                    " \"git rev-list -n 1 --before='%s' HEAD\"'"
                    " could not determine a revision id for checkout:"%(co_leaf, before)),
                    text))
        else:
            retcode, revision, ignore = utils.get_cmd_data('git rev-parse HEAD',
                                                           fail_nonzero=False)
            if retcode:
                if revision:
                    text = utils.indent(revision.strip(),'    ')
                    if force:
                        if verbose:
                            print "'git rev-parse HEAD' had problems with checkout" \
                                  " '%s'"%co_leaf
                            print "    %s"%text
                            print "using original revision %s"%orig_revision
                        return orig_revision
                else:
                    text = '    (it failed with return code %d)'%retcode
                raise utils.GiveUp("%s\n%s"%(utils.wrap("%s: 'git rev-parse HEAD'"
                    " could not determine a revision id for checkout:"%co_leaf),
                    text))
        return revision.strip()

    def revision_to_checkout(self, repo, co_leaf, options, force=False, before=None, verbose=True):
        """
        Determine a revision id for this checkout, usable to check it out again.

        a) Document
        b) Review the code to see if we now support versions of git that  would
           allow us to do this more sensibly

        If 'before' is given, it should be a string describing a date/time, and
        the revision id chosen will be the last revision at or before that
        date/time.

        NB: if 'before' is specified, 'force' is ignored.

        XXX TODO: Needs reviewing given we're using a later version of git now
        """
        # Later versions of git allow one to give a '--short' switch to
        # 'git status', which would probably do what I want - but the
        # version of git in Ubuntu 9.10 doesn't have that switch. So
        # we're reduced to looking for particular strings - and the git
        # documentation says that the "long" texts are allowed to change

        # Earlier versions of this command line used 'git status -q', but
        # the '-q' switch is not present in git 1.7.0.4

        if repo.revision:
            orig_revision = repo.revision
        else:
            orig_revision = 'HEAD'

        ### I think that it is not useful to do the following check...
        ##retcode, text, ignore = utils.get_cmd_data('git status', fail_nonzero=False)
        ##text = text.strip()
        ##if not self._git_status_text_ok(text):
        ##    raise utils.GiveUp("%s\n%s"%(utils.wrap("%s: 'git status' suggests"
        ##        " checkout does not match master:"%co_leaf),
        ##        utils.indent(text,'    ')))
        if False:
            # Should we try this first, and only "fall back" to the pure
            # SHA1 object name if it fails, or is the pure SHA1 object name
            # better?
            try:
                revision = self._git_describe_long(co_leaf, orig_revision, force, verbose)
            except utils.GiveUp:
                revision = self._calculate_revision(co_leaf, orig_revision, force, verbose)
        else:
            revision = self._calculate_revision(co_leaf, orig_revision, force,
                                                before, verbose)
        return revision

    def allows_relative_in_repo(self):
        """TODO: Check that this is correct!
        """
        return False

    def get_vcs_special_files(self):
        return ['.git', '.gitignore', '.gitmodules']

    # I can't see any way to do 'get_file_content', but this needs
    # reinvestigating periodically

# Tell the version control handler about us..
register_vcs_handler("git", Git(), __doc__, ["shallow_checkout"])

# End file.<|MERGE_RESOLUTION|>--- conflicted
+++ resolved
@@ -186,14 +186,11 @@
         """
         starting_revision = self._git_rev_parse_HEAD()
 
-<<<<<<< HEAD
         if merge:
             cmd = 'merge'
         else:
             cmd = 'pull'
 
-=======
->>>>>>> 330e74de
         if repo.revision and repo.revision == starting_revision:
 
             # XXX We really only want to grumble here if an unfettered pull
@@ -215,13 +212,8 @@
             # So we'll go with (perhaps) slightly overkill approach.
             raise utils.GiveUp(\
                 "The build description specifies revision %s... for this checkout,\n"
-<<<<<<< HEAD
                 "and it is already at that revision. 'muddle %s' will not take the\n"
                 "checkout past the specified revision."%(repo.revision[:8], cmd))
-=======
-                "and it is already at that revision. 'muddle pull' will not take the\n"
-                "checkout past the specified revision."%(repo.revision[:8]))
->>>>>>> 330e74de
 
         # Refuse to do anything if there are any local changes or untracked files.
         self._is_it_safe()
@@ -229,15 +221,9 @@
         # Refuse to do anything if this was a shallow checkout
         self._shallow_not_allowed(options)
 
-<<<<<<< HEAD
         if not upstream:
             # If we're not given an upstream repository name, assume we're
             # dealing with an "ordinary" pull, from our origin
-=======
-        if not upstream or upstream == 'origin':
-            # If we're not given an upstream repository name, assume we're dealing
-            # with an "ordinary" pull, from our origin
->>>>>>> 330e74de
             upstream = 'origin'
 
         self._setup_remote(upstream, repo, verbose=verbose)
@@ -255,29 +241,21 @@
             # can really do is go to that revision (we did the fetch anyway in
             # case the user had edited the build descrtiption to refer to a
             # revision id we had not yet reached).
-<<<<<<< HEAD
+            # XXX This may also be a revision specified in an "unstamp -update"
+            # XXX operation - should the message be changed to reflect this?
             print '++ Just changing to the revision specified in the build description'
             utils.run_cmd("git checkout %s"%repo.revision)
         elif merge:
             # Just merge what we fetched into the current working tree
             utils.run_cmd("git merge %s"%remote, verbose=verbose)
-=======
-            # XXX This may also be a revision specified in an "unstamp -update"
-            # XXX operation - should the message be changed to reflect this?
-            print '++ Just changing to the revision specified in the build description'
-            utils.run_cmd("git checkout %s"%repo.revision)
->>>>>>> 330e74de
         else:
             # Merge what we fetched into the working tree, but only if this is
             # a fast-forward merge, and thus doesn't require the user to do any
             # thinking.
-<<<<<<< HEAD
             # Don't specify branch name: we definitely want to update our idea
             # of where the remote head points to be updated.
             # (See git-pull(1) and git-fetch(1): "without storing the remote
             # branch anywhere locally".)
-=======
->>>>>>> 330e74de
             if (git_supports_ff_only()):
                 utils.run_cmd("git merge --ff-only %s"%remote, verbose=verbose)
             else:
