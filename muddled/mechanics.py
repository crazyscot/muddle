--- conflicted
+++ resolved
@@ -46,6 +46,7 @@
 
     Don't construct a Builder directly, always use the 'load_builder()'
     function, or 'minimal_build_tree()' if that is more appropriate.
+
 
     * self.db - The metadata database for this project.
     * self.ruleset - The rules describing this build
@@ -54,8 +55,11 @@
       These will also be used for "guessing" a role for a package when one
       is not specified. '_default_roles' is calculated from this.
     * self.default_deployment_labels - The deployments to deploy when you
-      don't specify any specific roles. The translation of
+      don't specify any specific roles. This is the meaning of
       '_default_deployments'.
+
+    There are then a series of values used in managing subdomains:
+
     * self.banned_roles - An array of pairs of the form (role, domain)
       which aren't allowed to share libraries.
     * self.domain_params - Maps domain names to dictionaries storing
@@ -64,40 +68,15 @@
     * self.unifications - This is a list of tuples of the form
       (source-label, target-label), where one "replaces" the other in the
       build tree.
+
+    And:
+
     * self.what_to_release - a set of entities to build for a release
       build. It may contain labels and also "special" names, such as
       '_default_deployments' or even '_all'. You may not include '_release'
       (did you need to ask?). "_just_pulled" is not allowed either.
     """
 
-<<<<<<< HEAD
-    def __init__(self, root_path):
-        """
-        Construct a fresh invocation with a .muddle directory at the given
-        'root_path' (the directory containing the ".muddle" and "src"
-        directories for the build).
-
-        * self.db - The metadata database for this project.
-        * self.ruleset - The rules describing this build
-        * self.env - A dictionary of label to environment
-        * self.default_roles - The roles to build when you don't specify any.
-          These will also be used for "guessing" a role for a package when one
-          is not specified. '_default_roles' is calculated from this.
-        * self.default_deployment_labels - The deployments to deploy when you
-          don't specify any specific roles. This is the meaning of
-          '_default_deployments'.
-
-        There are then a series of values used in managing subdomains:
-
-        * self.banned_roles - An array of pairs of the form (role, domain)
-          which aren't allowed to share libraries.
-        * self.domain_params - Maps domain names to dictionaries storing
-          parameters that other domains can retrieve. This is used to
-          communicate values from a build to its subdomains.
-        * self.unifications - This is a list of tuples of the form
-          (source-label, target-label), where one "replaces" the other in the
-          build tree.
-=======
     def __init__(self, root_path, muddle_binary, domain_params = None,
                  default_domain = None):
         """
@@ -122,7 +101,6 @@
         'default_domain' is the default domain value to add to anything
         in local_pkgs , etc - it's used to make sure that if you're
         cd'd into a domain subdirectory, we build the right labels.
->>>>>>> a2259c61
         """
         # Keep this for the moment for backwards compatibility
         self.invocation = self
@@ -183,6 +161,12 @@
         # The user has not specified what to build for a release build
         self.what_to_release = set()
 
+        # Should (other) checkouts default to using the same branch as
+        # the build description? This is ignored if a checkout already
+        # (explicitly) specifies its own branch or revision.
+        self._follow_build_desc_branch = False
+        self.db.set_domain_follows_build_desc_branch(None, False)
+
     def get_default_domain(self):
         return self.default_domain
 
@@ -329,6 +313,9 @@
         # Remember a modified version of the same label
         # (modified as it is used in the self.db dictionaries)
         self.build_desc_label = normalise_checkout_label(co_label)
+
+        # And add it to our database
+        self.db.set_domain_build_desc_label(self.build_desc_label)
 
         # But, of course, this checkout is also a perfectly normal build ..
         checkout_from_repo(self, co_label, repo)
@@ -802,68 +789,6 @@
         that the build description filename (excluding its ".py") will be a
         legal build name (so we can use that as a default).
         """
-<<<<<<< HEAD
-        Muddle creates a Builder instance whenever a muddle command is
-        run, and passes it to the build description's "describe_to()"
-        function.
-
-        Arguments:
-
-        * 'inv' is the Invocation instance to use for this build. Muddle
-          creates this before creating the Builder instance.
-
-        * 'muddle_binary' is the path of the command that will be run when
-          the user does "$(MUDDLE)" inside a muddle Makefile.
-
-        * 'domain_params' is the set of domain parameters in effect when
-          this builder is loaded. It's used to communicate values down
-          to sub-domains.
-
-          Note that you MUST NOT set domain_params null unless you are the
-          top-level domain - it MUST come from the enclosing domain's
-          invocation or modifications made by the subdomain's buidler will be
-          lost, and as this is the only way to communicate values to a parent
-          domain, this would be bad. Ugh.
-
-        * 'default_domain' is the default domain value to add to anything
-          in local_pkgs , etc - it's used to make sure that if you're cd'd into
-          a domain subdirectory, we build the right labels.
-
-        Useful internal values that you might want to access:
-
-            * 'inv' is the Invocation instance for this build, from the
-              argument of the same name.
-
-            * 'build_desc_repo' is the Repository object for the checkout
-              corresponding to the current build description (the one in
-              whose "describe_to()" function is being executed).
-
-            * 'build_desc_label' is the checkout label for the same, with
-              its tag set to '*' (so, as if it were "checkout:<name>/*").
-
-            * 'build_name' is actually a property, it may only be set to
-              a string containing alphanumerics, underscores and hyphens.
-
-              However, if the user does not set it in the build description,
-              it defaults to the name of the (main) build description file,
-              as named in "muddle init" and ".muddle/Description". This
-              default is not limited in its content, but of course is
-              typically "01", after the traditional "builds/01.py".
-
-            * 'follow_build_desc_branch' says whether other checkouts should
-              default to the same branch as the build description. This is
-              initially set to False, but can be altered in the build
-              description.
-
-              If this is true, then when muddle does VCS operations on a
-              checkout, and that checkout does not have an explicit branch
-              (or revision) specified in the build description, then the
-              current build description branch will be assumed.
-
-              .. note:: The effectiveness of this depends upon the VCS being
-                 used for each checkout. At the moment, this feature is only
-                 promised for checkouts using git.
-=======
         return self._build_name
 
     @build_name.setter
@@ -872,7 +797,6 @@
         self._build_name = name
 
     def is_release_build(self):
->>>>>>> a2259c61
         """
         Are we a release build (i.e., a build tree created by "muddle release")?
 
@@ -885,44 +809,6 @@
 
         'thing' must be:
 
-<<<<<<< HEAD
-        # Should (other) checkouts default to using the same branch as
-        # the build description? This is ignored if a checkout already
-        # (explicitly) specifies its own branch or revision.
-        self._follow_build_desc_branch = False
-        self.invocation.db.set_domain_follows_build_desc_branch(None, False)
-
-    @property
-    def follow_build_desc_branch(self):
-        return self._follow_build_desc_branch
-
-    @follow_build_desc_branch.setter
-    def follow_build_desc_branch(self, follows):
-        # We *expect* our domain to be None, as this value is normally set
-        # within a build description, and all build descriptions (whilst
-        # they are being executed) are the top level build description
-        domain = self.build_desc_label.domain
-
-        if follows:
-            follows = True
-        else:
-            follows = False
-
-        self._follow_build_desc_branch = follows
-        self.invocation.db.set_domain_follows_build_desc_branch(domain, follows)
-
-    def _follows_build_desc_branch(self, value=None):
-        raise ValueError('There is no Builder value called "follows_build_desc_branch,'
-                         ' it is called "follow_build_desc_branch"')
-    follows_build_desc_branch = property(_follows_build_desc_branch,
-                                         _follows_build_desc_branch, None)
-
-    def get_subdomain_parameters(self, domain):
-        return self.invocation.get_domain_parameters(domain)
-
-    def get_default_domain(self):
-        return self.default_domain
-=======
         * a Label
         * one of the "special" names, "_all", "_default_deployments",
           "_default_roles".
@@ -932,7 +818,6 @@
 
         Special names are expanded after all build descriptions have been
         read.
->>>>>>> a2259c61
 
         The special name "_release" corresponds to this set.
         """
@@ -1019,8 +904,6 @@
             return [label]
         else:
             return []
-
-
 
     def find_location_in_tree(self, dir):
         """
@@ -1147,19 +1030,36 @@
 
         return result
 
+    @property
+    def follow_build_desc_branch(self):
+        return self._follow_build_desc_branch
+
+    @follow_build_desc_branch.setter
+    def follow_build_desc_branch(self, follows):
+        # We *expect* our domain to be None, as this value is normally set
+        # within a build description, and all build descriptions (whilst
+        # they are being executed) are the top level build description
+        domain = self.build_desc_label.domain
+
+        if follows:
+            follows = True
+        else:
+            follows = False
+
+        self._follow_build_desc_branch = follows
+        self.invocation.db.set_domain_follows_build_desc_branch(domain, follows)
+
+    def _follows_build_desc_branch(self, value=None):
+        raise ValueError('There is no Builder value called "follows_build_desc_branch,'
+                         ' it is called "follow_build_desc_branch"')
+    follows_build_desc_branch = property(_follows_build_desc_branch,
+                                         _follows_build_desc_branch, None)
+
     # XXX ---------------------------------------------------------------------
     # XXX Stuff that used to be inside Invocation
 
-<<<<<<< HEAD
-        # And add it to our database
-        self.invocation.db.set_domain_build_desc_label(self.build_desc_label)
-
-        # But, of course, this checkout is also a perfectly normal build ..
-        checkout_from_repo(self, co_label, repo)
-=======
     def note_unification(self, source, target):
         self.unifications.append( (source, target) )
->>>>>>> a2259c61
 
     def map_unifications(self, source_list):
         result = [ ]
@@ -2336,16 +2236,12 @@
     # than once.
     labels = []
 
-<<<<<<< HEAD
     # Whilst I'm not sure if anything can actually access this after we've
     # incorporated our builder into its super-domain, we'd better convert
     # it anyway
     labels.append(domain_builder.build_desc_label)
 
-    for l in domain_builder.invocation.default_deployment_labels:
-=======
     for l in domain_builder.default_deployment_labels:
->>>>>>> a2259c61
         labels.append(l)
 
     env = domain_builder.env
@@ -2435,14 +2331,10 @@
     for key, value in domain_builder.env.items():
         builder.env[key] = value
 
-<<<<<<< HEAD
     # And handle the rest of the stuff we need to do.
     # Note that the _new_sub_domain() call should have handled labels
     # for us.
-    builder.invocation.include_domain(domain_builder, domain_name)
-=======
     builder.include_domain(domain_builder, domain_name)
->>>>>>> a2259c61
 
     return domain_builder
 
