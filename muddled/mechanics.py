--- conflicted
+++ resolved
@@ -14,12 +14,7 @@
 import muddled.env_store as env_store
 import muddled.instr as instr
 
-<<<<<<< HEAD
 from muddled.depend import Label, Action, normalise_checkout_label, label_list_to_string
-=======
-from muddled.depend import Label, Action, label_list_to_string, \
-        normalise_checkout_label
->>>>>>> 7566c49e
 from muddled.utils import domain_subpath, GiveUp, MuddleBug, LabelType, LabelTag
 from muddled.repository import Repository
 from muddled.utils import split_vcs_url
