"""
Collect deployment.

Principally depending on other deployments, this
deployment is used to collect elements built by
other parts of the system into a directory -
usually to be processed by some external tool.
"""

import os

import muddled.depend as depend
import muddled.utils as utils
import muddled.filespec as filespec
import muddled.deployment as deployment

from muddled.depend import Action

class CollectInstructionImplementor:
    def prepare(self, builder, instruction, role, path):
        """
        Prepares for rsync. This means fixing up the destination file
        (e.g. removing it if it may have changed uid by a previous deploy)
        so we will be able to rsync it.
        """
        pass
    def apply(self, builder, instruction, role, path):
        pass
    def needs_privilege(self, builder, instr, role, path):
        pass

class AssemblyDescriptor:
    def __init__(self, from_label, from_rel, to_name, recursive = True,
                 failOnAbsentSource = False,
                 copyExactly = True,
                 usingRSync = False,
                 obeyInstructions = True):
        """
        Construct an assembly descriptor.

        We copy from the directory from_rel in from_label
        (package, deployment, checkout) to the name to_name under
        the deployment.

        Give a package of '*' to copy from the install directory
        for a given role.

        If recursive is True, we'll copy recursively.

        * failOnAbsentSource - If True, we'll fail if the source doesn't exist.
        * copyExactly        - If True, keeps links. If false, copies the file
          they point to.
        """
        self.from_label = from_label
        self.from_rel = from_rel
        self.to_name = to_name
        self.recursive = recursive
        self.using_rsync = usingRSync
        self.fail_on_absent_source = failOnAbsentSource
        self.copy_exactly = copyExactly
        self.obeyInstructions = obeyInstructions


    def get_source_dir(self, builder):
        if (self.from_label.type == utils.LabelType.Checkout):
            return builder.invocation.checkout_path(self.from_label)
        elif (self.from_label.type == utils.LabelType.Package):
            if ((self.from_label.name is None) or
                self.from_label.name == "*"):
                return builder.invocation.role_install_path(self.from_label.role,
                                                            domain=self.from_label.domain)
            else:
                return builder.invocation.package_obj_path(self.from_label)
        elif (self.from_label.type == utils.LabelType.Deployment):
            return builder.invocation.deploy_path(self.from_label.name,
                                                  domain=self.from_label.domain)
        else:
            raise utils.GiveUp("Label %s for collection action has unknown kind."%(self.from_label))

class CollectDeploymentBuilder(Action):
    """
    Builds the specified collect deployment.
    """

    def __init__(self):
        self.assemblies = [ ]

    def add_assembly(self, assembly_descriptor):
        self.assemblies.append(assembly_descriptor)

    def _inner_labels(self):
        """
        Return any "inner" labels, so their domains may be altered.
        """
        labels = []
        for assembly in self.assemblies:
            labels.append(assembly.from_label)
        return labels

    def build_label(self, builder, label):
        """
        Actually do the copies ..
        """

        utils.ensure_dir(builder.invocation.deploy_path(label.name, domain=label.domain))

        if (label.tag == utils.LabelTag.Deployed):
            self.apply_instructions(builder, label, True)
            self.deploy(builder, label)
        elif (label.tag == utils.LabelTag.InstructionsApplied):
            self.apply_instructions(builder, label, False)
        else:
            raise utils.GiveUp("Attempt to build a deployment with an unexpected tag in label %s"%(label))

    def deploy(self, builder, label):
        for asm in self.assemblies:
            src = os.path.join(asm.get_source_dir(builder), asm.from_rel)
            dst = os.path.join(builder.invocation.deploy_path(label.name, domain=label.domain),
                               asm.to_name)

            if (not os.path.exists(src)):
                if (asm.fail_on_absent_source):
                    raise utils.GiveUp("Deployment %s: source object %s does not exist."%(label.name, src))
                # Else no one cares :-)
            else:
                if (asm.using_rsync):
                    # Use rsync for speed
                    try:
                        os.makedirs(dst)
                    except OSError:
                        pass

                    xdst = dst
                    if xdst[-1] != "/":
                        xdst = xdst + "/"

                    utils.run_cmd("rsync -avz \"%s/.\" \"%s\""%(src,xdst))
                elif (asm.recursive):
                    utils.recursively_copy(src, dst, object_exactly = asm.copy_exactly)
                else:
                    utils.copy_file(src, dst, object_exactly = asm.copy_exactly)

        # Sort out and run the instructions. This may need root.
        need_root = False
        for asm in self.assemblies:
            # there's a from label - does it have instructions?
            lbl = depend.Label(utils.LabelType.Package, '*', asm.from_label.role, '*', domain = asm.from_label.domain)
            install_dir = builder.invocation.role_install_path(lbl.role, label.domain)
            instr_list = builder.load_instructions(lbl)
            app_dict = get_instruction_dict()

            for (lbl, fn, instr_file) in instr_list:
                # Obey this instruction?
                for instr in instr_file:
                    iname = instr.outer_elem_name()
                    if (iname in app_dict):
                        if (app_dict[iname].needs_privilege(builder, instr, lbl.role, install_dir)):
                            need_root = True
                    # Deliberately do not break - we want to check everything for
                    # validity before acquiring privilege.
                    else:
<<<<<<< HEAD
                        raise utils.GiveUp("Collect deployments don't know about " +
                                            "instruction %s"%iname +
                                            " found in label %s (filename %s)"%(lbl, fn))


        print "Rerunning muddle to apply instructions .. "

        permissions_label = depend.Label(utils.LabelType.Deployment,
                                         label.name, None, # XXX label.role,
                                         utils.LabelTag.InstructionsApplied,
                                         domain = label.domain)

        if need_root:
            print "I need root to do this - sorry! - running sudo .."
            utils.run_cmd("sudo %s buildlabel '%s'"%(builder.muddle_binary,
                                                     permissions_label))
        else:
            utils.run_cmd("%s buildlabel '%s'"%(builder.muddle_binary,
                                                permissions_label))
=======
                        utils.copy_file(src, dst, object_exactly = asm.copy_exactly)

            # Sort out and run the instructions. This may need root.
            need_root = False
            for asm in self.assemblies:
                # there's a from label - does it have instructions?

                # If we're not supposed to obey them anyway, give up.
                if (asm.obeyInstructions == False):
                    continue

                lbl = depend.Label(utils.LabelType.Package, '*', asm.from_label.role, '*', domain = asm.from_label.domain)
                install_dir = builder.invocation.role_install_path(lbl.role, label.domain)
                instr_list = builder.load_instructions(lbl)
                app_dict = get_instruction_dict()

                for (lbl, fn, instr_file) in instr_list:
                    # Obey this instruction?
                    for instr in instr_file:
                        iname = instr.outer_elem_name()
                        if (iname in app_dict):
                            if (app_dict[iname].needs_privilege(builder, instr, lbl.role, install_dir)):
                                need_root = True
                        # Deliberately do not break - we want to check everything for
                        # validity before acquiring privilege.
                        else:
                            raise utils.GiveUp("Collect deployments don't know about " + 
                                                "instruction %s"%iname + 
                                                " found in label %s (filename %s)"%(lbl, fn))


            print "Rerunning muddle to apply instructions .. "
            
            permissions_label = depend.Label(utils.LabelType.Deployment,
                                             label.name, label.role,
                                             utils.LabelTag.InstructionsApplied,
                                             domain = label.domain)

            if need_root:
                print "I need root to do this - sorry! - running sudo .."
                utils.run_cmd("sudo %s buildlabel '%s'"%(builder.muddle_binary, 
                                                         permissions_label))
            else:
                utils.run_cmd("%s buildlabel '%s'"%(builder.muddle_binary, 
                                                    permissions_label))
>>>>>>> 90a04bae

    def apply_instructions(self, builder, label, prepare):
        app_dict = get_instruction_dict()

        for asm in self.assemblies:
            lbl = depend.Label(utils.LabelType.Package, '*', asm.from_label.role, '*', domain = asm.from_label.domain)

            if (asm.obeyInstructions == False):
                continue

            deploy_dir = builder.invocation.deploy_path(label.name, domain = label.domain)

            instr_list = builder.load_instructions(lbl)
            for (lbl, fn, instrs) in instr_list:
                print "Collect deployment: Applying instructions for role %s, label %s .. "%(lbl.role, lbl)
                for instr in instrs:
                    # Obey this instruction.
                    iname = instr.outer_elem_name()
                    print 'Instruction:', iname
                    if (iname in app_dict):
                        if prepare:
                            app_dict[iname].prepare(builder, instr, lbl.role, deploy_dir)
                        else:
                            app_dict[iname].apply(builder, instr, lbl.role, deploy_dir)
                    else:
                        raise utils.GiveUp("Collect deployments don't know about instruction %s"%iname +
                                            " found in label %s (filename %s)"%(lbl, fn))


def deploy(builder, name):
    """
    Create a collection deployment builder.

    This adds a new rule linking the label ``deployment:<name>/deployed``
    to the collection deployment builder.

    You can then add assembly descriptors using the other utility functions in
    this module.

    Dependencies get registered when you add an assembly descriptor.
    """
    the_action = CollectDeploymentBuilder()

    dep_label = depend.Label(utils.LabelType.Deployment,
                             name, None,
                             utils.LabelTag.Deployed)

    deployment_rule = depend.Rule(dep_label, the_action)

    # We need to clean it as well, annoyingly ..
    deployment.register_cleanup(builder, name)

    builder.invocation.ruleset.add(deployment_rule)

    # InstructionsApplied is a standalone rule, invoked by the deployment
    iapp_label = depend.Label(utils.LabelType.Deployment, name, None,
                              utils.LabelTag.InstructionsApplied,
                              transient = True)
    iapp_rule = depend.Rule(iapp_label, the_action)
    builder.invocation.ruleset.add(iapp_rule)


def copy_from_checkout(builder, name, checkout, rel, dest,
                       recursive = True,
                       failOnAbsentSource = False,
                       copyExactly = True,
                       domain = None,
                       usingRSync = False):
    rule = deployment.deployment_rule_from_name(builder, name)

    dep_label = depend.Label(utils.LabelType.Checkout,
                             checkout,
                             None,
                             utils.LabelTag.CheckedOut,
                             domain=domain)

    asm = AssemblyDescriptor(dep_label, rel, dest, recursive = recursive,
                             failOnAbsentSource = failOnAbsentSource,
                             copyExactly = copyExactly,
                             usingRSync = usingRSync)
    rule.add(dep_label)
    rule.action.add_assembly(asm)

def copy_from_package_obj(builder, name, pkg_name, pkg_role, rel,dest,
                          recursive = True,
                          failOnAbsentSource = False,
                          copyExactly = True,
                          domain = None,
                          usingRSync = False):
    """
      - If 'usingRSync' is true, copy with rsync - substantially faster than
           cp, if you have rsync. Not very functional if you don't :-)
    """

    rule = deployment.deployment_rule_from_name(builder, name)

    dep_label = depend.Label(utils.LabelType.Package,
                             pkg_name, pkg_role,
                             utils.LabelTag.Built,
                             domain=domain)
    asm = AssemblyDescriptor(dep_label, rel, dest, recursive = recursive,
                             failOnAbsentSource = failOnAbsentSource,
                             copyExactly = copyExactly,
                             usingRSync = usingRSync)
    rule.add(dep_label)
    rule.action.add_assembly(asm)

def copy_from_role_install(builder, name, role, rel, dest,
                           recursive = True,
                           failOnAbsentSource = False,
                           copyExactly = True,
                           domain = None,
                           usingRSync = False,
                           obeyInstructions = True):
    """
    Add a requirement to copy from the given role's install to the named deployment.

    'name' is the name of the collecting deployment, as created by::

        deploy(builder, name)

    which is remembered as a rule whose target is ``deployment:<name>/deployed``,
    where <name> is the 'name' given.

    'role' is the role to copy from. Copying will be based from 'rel' within
    the role's ``install``, to 'dest' within the deployment.

    The label ``package:(<domain>)*{<role>}/postinstalled`` will be added as a
    dependency of the collecting deployment rule.

    An AssemblyDescriptor will be created to copy from 'rel' in the install
    directory of the label ``package:*{<role>}/postinstalled``, to 'dest'
    within the deployment directory of 'name', and added to the rule's actions.

    So, for instance::

        copy_from_role_install(builder,'fred','data','public','data/public',
                               True, False, True)

    might copy (recursively) from::

        install/data/public

    to::

        deploy/fred/data/public

    'rel' may be the empty string ('') to copy all files in the install
    directory.

    - If 'recursive' is true, then copying is recursive, otherwise it is not.
    - If 'failOnAbsentSource' is true, then copying will fail if the source
      does not exist.
    - If 'copyExactly' is true, then symbolic links will be copied as such,
      otherwise the linked file will be copied.
    - If 'usingRSync' is true, copy with rsync - substantially faster than
         cp, if you have rsync. Not very functional if you don't :-)
    - If 'obeyInstructions' is False, don't obey any applicable instructions.
    """
    rule = deployment.deployment_rule_from_name(builder, name)
    dep_label = depend.Label(utils.LabelType.Package,
                             "*",
                             role,
                             utils.LabelTag.PostInstalled,
                             domain=domain)
    asm = AssemblyDescriptor(dep_label, rel, dest, recursive = recursive,
                             failOnAbsentSource = failOnAbsentSource,
                             copyExactly = copyExactly,
                             usingRSync = usingRSync,
                             obeyInstructions = obeyInstructions)
    rule.add(dep_label)
    rule.action.add_assembly(asm)

def copy_from_deployment(builder, name, dep_name, rel, dest,
                         recursive = True,
                         failOnAbsentSource = False,
                         copyExactly = True,
                         domain = None,
                         usingRSync = False):
    """
    usingRSync - set to True to copy with rsync - substantially faster than
                 cp
    """
    rule = deployment.deployment_rule_from_name(builder,name)
    dep_label = depend.Label(utils.LabelType.Deployment,
                             dep_name,
                             None,
                             utils.LabelTag.Deployed,
                             domain=domain)
    asm = AssemblyDescriptor(dep_label, rel, dest, recursive = recursive,
                             failOnAbsentSource = failOnAbsentSource,
                             copyExactly = copyExactly,
                             usingRSync = usingRSync)
    rule.add(dep_label)
    rule.action.add_assembly(asm)

# And the instruction implementations:
class CollectApplyChmod(CollectInstructionImplementor):
    def prepare(self, builder, instr, role, path):
        return True

    def apply(self, builder, instr, role, path):

        dp = filespec.FSFileSpecDataProvider(path)

        files = dp.abs_match(instr.filespec)
        # @todo We _really_ need to use xargs here ..
        for f in files:
            utils.run_cmd("chmod %s \"%s\""%(instr.new_mode, f))
        return True

    def needs_privilege(self, builder, instr, role, path):
        # You don't, in general, need root to change permissions.
        # Except, you do in order to chmod setuid after a chown ...
        return True

class CollectApplyChown(CollectInstructionImplementor):
    def prepare(self, builder, instr, role, path):
        return self._prep_or_apply(builder, instr, role, path, True)

    def apply(self, builder, instr, role, path):
        return self._prep_or_apply(builder, instr, role, path, False)

    def _prep_or_apply(self, builder, instr, role, path, is_prepare):

        # NB: take care to apply a chown command to the file named,
        # even if it is a symbolic link (the default is --reference,
        # which would only apply the chown to the file the symbolic
        # link references)

        dp = filespec.FSFileSpecDataProvider(path)
        files = dp.abs_match(instr.filespec)
        if (instr.new_user is None):
            cmd = "chgrp %s"%(instr.new_group)
        elif (instr.new_group is None):
            cmd = "chown --no-dereference %s"%(instr.new_user)
        else:
            cmd = "chown --no-dereference %s:%s"%(instr.new_user, instr.new_group)

        for f in files:
            if is_prepare:
                # @TODO: This doesn't handle directories that have been
                # chowned and will collapse in a soggy heap. If support for
                # those is required, need to either:
                #   sudo rm -rf dir
                #   sudo chown -R <nonprivuser> dir
                #   or just run the whole rsync under sudo.
                utils.run_cmd("rm -f \"%s\""%f)
            else:
                utils.run_cmd("%s \"%s\""%(cmd, f))

    def needs_privilege(self, builder, instr, role, path):
        return True


def get_instruction_dict():
    """
    Return a dictionary mapping the names of instructions to the
    classes that implement them.
    """
    app_dict = { }
    app_dict["chown"] = CollectApplyChown()
    app_dict["chmod"] = CollectApplyChmod()
    return app_dict

# End file.<|MERGE_RESOLUTION|>--- conflicted
+++ resolved
@@ -14,7 +14,7 @@
 import muddled.filespec as filespec
 import muddled.deployment as deployment
 
-from muddled.depend import Action
+from muddled.depend import Action, Label
 
 class CollectInstructionImplementor:
     def prepare(self, builder, instruction, role, path):
@@ -144,7 +144,13 @@
         need_root = False
         for asm in self.assemblies:
             # there's a from label - does it have instructions?
-            lbl = depend.Label(utils.LabelType.Package, '*', asm.from_label.role, '*', domain = asm.from_label.domain)
+
+            # If we're not supposed to obey them anyway, give up.
+            if not asm.obeyInstructions:
+                continue
+
+            lbl = Label(utils.LabelType.Package, '*', asm.from_label.role,
+                        '*', domain=asm.from_label.domain)
             install_dir = builder.invocation.role_install_path(lbl.role, label.domain)
             instr_list = builder.load_instructions(lbl)
             app_dict = get_instruction_dict()
@@ -159,7 +165,6 @@
                     # Deliberately do not break - we want to check everything for
                     # validity before acquiring privilege.
                     else:
-<<<<<<< HEAD
                         raise utils.GiveUp("Collect deployments don't know about " +
                                             "instruction %s"%iname +
                                             " found in label %s (filename %s)"%(lbl, fn))
@@ -167,10 +172,10 @@
 
         print "Rerunning muddle to apply instructions .. "
 
-        permissions_label = depend.Label(utils.LabelType.Deployment,
-                                         label.name, None, # XXX label.role,
-                                         utils.LabelTag.InstructionsApplied,
-                                         domain = label.domain)
+        permissions_label = Label(utils.LabelType.Deployment,
+                                  label.name, None, # XXX label.role,
+                                  utils.LabelTag.InstructionsApplied,
+                                  domain = label.domain)
 
         if need_root:
             print "I need root to do this - sorry! - running sudo .."
@@ -179,61 +184,15 @@
         else:
             utils.run_cmd("%s buildlabel '%s'"%(builder.muddle_binary,
                                                 permissions_label))
-=======
-                        utils.copy_file(src, dst, object_exactly = asm.copy_exactly)
-
-            # Sort out and run the instructions. This may need root.
-            need_root = False
-            for asm in self.assemblies:
-                # there's a from label - does it have instructions?
-
-                # If we're not supposed to obey them anyway, give up.
-                if (asm.obeyInstructions == False):
-                    continue
-
-                lbl = depend.Label(utils.LabelType.Package, '*', asm.from_label.role, '*', domain = asm.from_label.domain)
-                install_dir = builder.invocation.role_install_path(lbl.role, label.domain)
-                instr_list = builder.load_instructions(lbl)
-                app_dict = get_instruction_dict()
-
-                for (lbl, fn, instr_file) in instr_list:
-                    # Obey this instruction?
-                    for instr in instr_file:
-                        iname = instr.outer_elem_name()
-                        if (iname in app_dict):
-                            if (app_dict[iname].needs_privilege(builder, instr, lbl.role, install_dir)):
-                                need_root = True
-                        # Deliberately do not break - we want to check everything for
-                        # validity before acquiring privilege.
-                        else:
-                            raise utils.GiveUp("Collect deployments don't know about " + 
-                                                "instruction %s"%iname + 
-                                                " found in label %s (filename %s)"%(lbl, fn))
-
-
-            print "Rerunning muddle to apply instructions .. "
-            
-            permissions_label = depend.Label(utils.LabelType.Deployment,
-                                             label.name, label.role,
-                                             utils.LabelTag.InstructionsApplied,
-                                             domain = label.domain)
-
-            if need_root:
-                print "I need root to do this - sorry! - running sudo .."
-                utils.run_cmd("sudo %s buildlabel '%s'"%(builder.muddle_binary, 
-                                                         permissions_label))
-            else:
-                utils.run_cmd("%s buildlabel '%s'"%(builder.muddle_binary, 
-                                                    permissions_label))
->>>>>>> 90a04bae
 
     def apply_instructions(self, builder, label, prepare):
         app_dict = get_instruction_dict()
 
         for asm in self.assemblies:
-            lbl = depend.Label(utils.LabelType.Package, '*', asm.from_label.role, '*', domain = asm.from_label.domain)
-
-            if (asm.obeyInstructions == False):
+            lbl = Label(utils.LabelType.Package, '*', asm.from_label.role,
+                        '*', domain = asm.from_label.domain)
+
+            if not asm.obeyInstructions:
                 continue
 
             deploy_dir = builder.invocation.deploy_path(label.name, domain = label.domain)
@@ -269,9 +228,8 @@
     """
     the_action = CollectDeploymentBuilder()
 
-    dep_label = depend.Label(utils.LabelType.Deployment,
-                             name, None,
-                             utils.LabelTag.Deployed)
+    dep_label = Label(utils.LabelType.Deployment,
+                      name, None, utils.LabelTag.Deployed)
 
     deployment_rule = depend.Rule(dep_label, the_action)
 
@@ -281,9 +239,9 @@
     builder.invocation.ruleset.add(deployment_rule)
 
     # InstructionsApplied is a standalone rule, invoked by the deployment
-    iapp_label = depend.Label(utils.LabelType.Deployment, name, None,
-                              utils.LabelTag.InstructionsApplied,
-                              transient = True)
+    iapp_label = Label(utils.LabelType.Deployment, name, None,
+                       utils.LabelTag.InstructionsApplied,
+                       transient = True)
     iapp_rule = depend.Rule(iapp_label, the_action)
     builder.invocation.ruleset.add(iapp_rule)
 
@@ -296,11 +254,8 @@
                        usingRSync = False):
     rule = deployment.deployment_rule_from_name(builder, name)
 
-    dep_label = depend.Label(utils.LabelType.Checkout,
-                             checkout,
-                             None,
-                             utils.LabelTag.CheckedOut,
-                             domain=domain)
+    dep_label = Label(utils.LabelType.Checkout,
+                      checkout, None, utils.LabelTag.CheckedOut, domain=domain)
 
     asm = AssemblyDescriptor(dep_label, rel, dest, recursive = recursive,
                              failOnAbsentSource = failOnAbsentSource,
@@ -322,10 +277,8 @@
 
     rule = deployment.deployment_rule_from_name(builder, name)
 
-    dep_label = depend.Label(utils.LabelType.Package,
-                             pkg_name, pkg_role,
-                             utils.LabelTag.Built,
-                             domain=domain)
+    dep_label = Label(utils.LabelType.Package,
+                      pkg_name, pkg_role, utils.LabelTag.Built, domain=domain)
     asm = AssemblyDescriptor(dep_label, rel, dest, recursive = recursive,
                              failOnAbsentSource = failOnAbsentSource,
                              copyExactly = copyExactly,
@@ -386,11 +339,8 @@
     - If 'obeyInstructions' is False, don't obey any applicable instructions.
     """
     rule = deployment.deployment_rule_from_name(builder, name)
-    dep_label = depend.Label(utils.LabelType.Package,
-                             "*",
-                             role,
-                             utils.LabelTag.PostInstalled,
-                             domain=domain)
+    dep_label = Label(utils.LabelType.Package,
+                      "*", role, utils.LabelTag.PostInstalled, domain=domain)
     asm = AssemblyDescriptor(dep_label, rel, dest, recursive = recursive,
                              failOnAbsentSource = failOnAbsentSource,
                              copyExactly = copyExactly,
@@ -410,11 +360,8 @@
                  cp
     """
     rule = deployment.deployment_rule_from_name(builder,name)
-    dep_label = depend.Label(utils.LabelType.Deployment,
-                             dep_name,
-                             None,
-                             utils.LabelTag.Deployed,
-                             domain=domain)
+    dep_label = Label(utils.LabelType.Deployment,
+                      dep_name, None, utils.LabelTag.Deployed, domain=domain)
     asm = AssemblyDescriptor(dep_label, rel, dest, recursive = recursive,
                              failOnAbsentSource = failOnAbsentSource,
                              copyExactly = copyExactly,
